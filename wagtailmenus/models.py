from __future__ import absolute_import, unicode_literals

<<<<<<< HEAD
from copy import deepcopy
from django import forms
from django.db import models
from django.core.exceptions import ValidationError
from django.utils.encoding import python_2_unicode_compatible
=======
from collections import defaultdict
from copy import copy

from django.db import models
from django.core.exceptions import ValidationError
from django.utils.functional import cached_property
from django.utils.safestring import mark_safe
>>>>>>> 5ac49648
from django.utils.translation import ugettext_lazy as _
from modelcluster.models import ClusterableModel
from modelcluster.fields import ParentalKey

from wagtail.wagtailadmin.forms import WagtailAdminModelForm
from wagtail.wagtailadmin.edit_handlers import (
    FieldPanel, PageChooserPanel, MultiFieldPanel, InlinePanel)
from wagtail.wagtailcore.models import Page, Orderable

from wagtailmenus import app_settings
from .managers import MenuItemManager
from .panels import menupage_settings_panels


class MenuPage(Page):
    repeat_in_subnav = models.BooleanField(
        verbose_name=_("repeat in sub-navigation"),
        default=False,
        help_text=_(
            "If checked, a link to this page will be repeated alongside it's "
            "direct children when displaying a sub-navigation for this page."
        ),
    )
    repeated_item_text = models.CharField(
        verbose_name=_('repeated item link text'),
        max_length=255,
        blank=True,
        help_text=_(
            "e.g. 'Section home' or 'Overview'. If left blank, the page title "
            "will be used."
        )
    )

    settings_panels = menupage_settings_panels

    class Meta:
        abstract = True

    def modify_submenu_items(self, menu_items, current_page,
                             current_ancestor_ids, current_site,
                             allow_repeating_parents, apply_active_classes,
                             original_menu_tag, menu_instance=None):
        """
        Make any necessary modifications to `menu_items` and return the list
        back to the calling menu tag to render in templates. Any additional
        items added should have a `text` and `href` attribute as a minimum.

        `original_menu_tag` should be one of 'main_menu', 'section_menu' or
        'children_menu', which should be useful when extending/overriding.
        """
        if (allow_repeating_parents and menu_items and self.repeat_in_subnav):
            """
            This page should have a version of itself repeated alongside
            children in the subnav, so we create a new item and prepend it to
            menu_items.
            """
            extra = copy(self)
            setattr(extra, 'text', self.repeated_item_text or self.title)
            setattr(extra, 'href', self.relative_url(current_site))
            active_class = ''
            if(apply_active_classes and self == current_page):
                active_class = app_settings.ACTIVE_CLASS
            setattr(extra, 'active_class', active_class)

            menu_items.insert(0, extra)

        return menu_items

    def has_submenu_items(self, current_page, allow_repeating_parents,
                          original_menu_tag, menu_instance=None):
        """
        When rendering pages in a menu template a `has_children_in_menu`
        attribute is added to each page, letting template developers know
        whether or not the item has a submenu that must be rendered.

        By default, we return a boolean indicating whether the page has
        suitable child pages to include in such a menu. But, if you are
        overriding the `modify_submenu_items` method to programatically add
        items that aren't child pages, you'll likely need to alter this method
        too, so the template knows there are sub items to be rendered.
        """
        if menu_instance:
            return menu_instance.page_has_children(self)
        return self.get_children().live().in_menu().exists()


@python_2_unicode_compatible
class MenuItem(models.Model):
    allow_subnav = False

    link_page = models.ForeignKey(
        'wagtailcore.Page',
        verbose_name=_('link to an internal page'),
        blank=True,
        null=True,
        on_delete=models.CASCADE,
    )
    link_url = models.CharField(
        verbose_name=_('link to a custom URL'),
        max_length=255,
        blank=True,
        null=True,
    )
    link_text = models.CharField(
        verbose_name=_('link text'),
        max_length=255,
        blank=True,
        help_text=_("Must be set if you wish to link to a custom URL."),
    )
    handle = models.CharField(
        verbose_name=_('handle'),
        max_length=100,
        blank=True,
        help_text=_(
            "Use this field to optionally specify an additional value for "
            "each menu item, which you can then reference in custom menu "
            "templates."
        )
    )
    url_append = models.CharField(
        verbose_name=_("append to URL"),
        max_length=255,
        blank=True,
        help_text=_(
            "Use this to optionally append a #hash or querystring to the "
            "above page's URL."
        )
    )

    objects = MenuItemManager()

    class Meta:
        abstract = True
        verbose_name = _("menu item")
        verbose_name_plural = _("menu items")

    @property
    def menu_text(self):
        return self.link_text or self.link_page.title
<<<<<<< HEAD
=======

    def relative_url(self, site=None):
        if self.link_page:
            return self.link_page.relative_url(site) + self.url_append
        return self.link_url + self.url_append
>>>>>>> 5ac49648

    def clean(self, *args, **kwargs):
        super(MenuItem, self).clean(*args, **kwargs)

        if self.link_url and not self.link_text:
            raise ValidationError({
                'link_text': [
                    _("This must be set if you're linking to a custom URL."),
                ]
            })

        if not self.link_url and not self.link_page:
            raise ValidationError({
                'link_url': [
                    _("This must be set if you're not linking to a page."),
                ]
            })

        if self.link_url and self.link_page:
            raise ValidationError(_(
                "You cannot link to both a page and URL. Please review your "
                "link and clear any unwanted values."
            ))

    def __str__(self):
        return self.menu_text

    panels = (
        PageChooserPanel('link_page'),
        FieldPanel('link_url'),
        FieldPanel('url_append'),
        FieldPanel('link_text'),
        FieldPanel('handle'),
        FieldPanel('allow_subnav'),
    )


<<<<<<< HEAD
@python_2_unicode_compatible
class MainMenu(ClusterableModel):
    site = models.OneToOneField(
        'wagtailcore.Site',
        verbose_name=_('site'),
        related_name="main_menu",
        db_index=True, editable=False, on_delete=models.CASCADE
=======
class Menu(ClusterableModel):

    max_levels = 1
    use_specific = app_settings.USE_SPECIFIC_AUTO

    class Meta:
        abstract = True

    def clear_page_cache(self):
        try:
            del self.pages_for_display
        except AttributeError:
            pass
        try:
            del self.page_children_dict
        except AttributeError:
            pass

    def set_max_levels(self, max_levels):
        if self.max_levels != max_levels:
            """
            Set `self.max_levels` to the supplied value and clear any cached
            attribute values set for a different `max_levels` value.
            """
            self.max_levels = max_levels
            self.clear_page_cache()

    def set_use_specific(self, use_specific):
        if self.use_specific != use_specific:
            """
            Set `self.use_specific` to the supplied value and clear some
            cached values where appropriate.
            """
            if(
                use_specific >= app_settings.USE_SPECIFIC_TOP_LEVEL and
                self.use_specific < app_settings.USE_SPECIFIC_TOP_LEVEL
            ):
                self.clear_page_cache()
                try:
                    del self.top_level_items
                except AttributeError:
                    pass

            self.use_specific = use_specific

    @cached_property
    def top_level_items(self):
        """
        Return a list of menu_items with link_page objects supplemented with
        'specific' pages where appropriate.
        """
        items_qs = self.menu_items.for_display()
        if self.use_specific < app_settings.USE_SPECIFIC_TOP_LEVEL:
            return items_qs.all()

        """
        The menu is being generated with a specificity level of TOP_LEVEL
        or ALWAYS, which means we need to replace 'link_page' values on
        MenuItem objects with their 'specific' equivalents.
        """
        updated_items = []
        for item in items_qs.all():
            if item.link_page_id:
                item.link_page = item.link_page.specific
            updated_items.append(item)
        return updated_items

    @cached_property
    def pages_for_display(self):
        """
        Returns a list of pages for rendering the entire menu (excluding those
        chosen as menu items). All pages must be live, not expired, and set to
        show in menus.
        """

        # Build a queryset to get pages for all levels
        all_pages = Page.objects.none()

        if self.max_levels == 1:
            # If no additional menus are needed, return an empty queryset
            return all_pages

        for item in self.top_level_items:

            if item.link_page_id:
                # If necessary, fetch a 'branch' of suitable descendants for
                # this menu item and add to the full queryset
                page_path = item.link_page.path
                page_depth = item.link_page.depth
                if(
                    item.allow_subnav and
                    page_depth >= app_settings.SECTION_ROOT_DEPTH
                ):
                    all_pages = all_pages | Page.objects.filter(
                        depth__gt=page_depth,
                        depth__lt=page_depth + self.max_levels,
                        path__startswith=page_path)

        # Filter the queryset to include only the pages we need for display
        all_pages = all_pages.filter(
            live=True, expired=False, show_in_menus=True)

        # Return 'specific' page instances if required
        if self.use_specific == app_settings.USE_SPECIFIC_ALWAYS:
            return all_pages.specific()

        return all_pages

    @cached_property
    def page_children_dict(self):
        """
        Returns a dictionary of lists, where the keys are 'path' values for
        pages, and the value is a list of children pages for that page.
        """
        children_dict = defaultdict(list)
        for page in self.pages_for_display:
            children_dict[page.path[:-page.steplen]].append(page)
        return children_dict

    def get_children_for_page(self, page):
        """Return a list of relevant child pages for a given page."""
        return self.page_children_dict.get(page.path, [])

    def page_has_children(self, page):
        """
        Return a boolean indicating whether a given page has any relevant
        child pages.
        """
        return page.path in self.page_children_dict


class MainMenu(Menu):
    site = models.OneToOneField(
        'wagtailcore.Site',
        related_name="main_menu",
        db_index=True,
        editable=False,
        on_delete=models.CASCADE
    )
    max_levels = models.PositiveSmallIntegerField(
        verbose_name=_('maximum levels'),
        choices=app_settings.MAX_LEVELS_CHOICES,
        default=2,
        help_text=mark_safe(_(
            "The maximum number of levels to display when rendering this "
            "menu. The value can be overidden by supplying a different "
            "<code>max_levels</code> value to the <code>{% main_menu %}"
            "</code> tag in your templates."
        ))
    )
    use_specific = models.PositiveSmallIntegerField(
        verbose_name=_('specific page usage'),
        choices=app_settings.USE_SPECIFIC_CHOICES,
        default=app_settings.USE_SPECIFIC_AUTO,
        help_text=mark_safe(_(
            "Controls how 'specific' pages objects are fetched and used when "
            "rendering this menu. This value can be overidden by supplying a "
            "different <code>use_specific</code> value to the <code>"
            "{% main_menu %}</code> tag in your templates."
        ))
>>>>>>> 5ac49648
    )

    class Meta:
        verbose_name = _("main menu")
        verbose_name_plural = _("main menu")

    @classmethod
    def get_for_site(cls, site):
        """
        Get a mainmenu instance for the site.
        """
        instance, created = cls.objects.get_or_create(site=site)
        return instance

    def __str__(self):
        return _('Main menu for %s') % (self.site.site_name or self.site)

    panels = (
        InlinePanel('menu_items', label=_("menu items")),
        MultiFieldPanel(
            heading=_("Advanced settings"),
            children=(FieldPanel('max_levels'), FieldPanel('use_specific')),
            classname="collapsible collapsed",
        ),
    )


<<<<<<< HEAD
class FlatMenuAdminForm(WagtailAdminModelForm):
    def __init__(self, *args, **kwargs):
        super(FlatMenuAdminForm, self).__init__(*args, **kwargs)
        if app_settings.FLAT_MENUS_HANDLE_CHOICES:
            self.fields['handle'] = forms.ChoiceField(
                choices=app_settings.FLAT_MENUS_HANDLE_CHOICES)


@python_2_unicode_compatible
class FlatMenu(ClusterableModel):
=======
class FlatMenu(Menu):
>>>>>>> 5ac49648
    site = models.ForeignKey(
        'wagtailcore.Site',
        verbose_name=_('site'),
        related_name="flat_menus",
        db_index=True, on_delete=models.CASCADE
    )
    title = models.CharField(
        max_length=255,
        help_text=_("For internal reference only."))
    handle = models.SlugField(
        max_length=100,
        help_text=_(
            "Used to reference this menu in templates etc. Must be unique "
            "for the selected site."
        )
    )
    heading = models.CharField(
        max_length=255,
        blank=True,
        help_text=_("If supplied, appears above the menu when rendered.")
    )
    max_levels = models.PositiveSmallIntegerField(
        verbose_name=_('maximum levels'),
        choices=app_settings.MAX_LEVELS_CHOICES,
        default=1,
        help_text=mark_safe(_(
            "The maximum number of levels to display when rendering this "
            "menu. The value can be overidden by supplying a different "
            "<code>max_levels</code> value to the <code>{% flat_menu %}"
            "</code> tag in your templates."
        ))
    )
    use_specific = models.PositiveSmallIntegerField(
        verbose_name=_('specific page usage'),
        choices=app_settings.USE_SPECIFIC_CHOICES,
        default=app_settings.USE_SPECIFIC_AUTO,
        help_text=mark_safe(_(
            "Controls how 'specific' pages objects are fetched and used when "
            "rendering this menu. This value can be overidden by supplying a "
            "different <code>use_specific</code> value to the <code>"
            "{% flat_menu %}</code> tag in your templates."
        ))
    )

    base_form_class = FlatMenuAdminForm

    class Meta:
        unique_together = ("site", "handle")
        verbose_name = _("flat menu")
        verbose_name_plural = _("flat menus")

    @classmethod
    def get_for_site(cls, handle, site,
                     fall_back_to_default_site_menus=False):
        """
        Get a FlatMenu instance with a matching `handle` for the `site`
        provided - or for the 'default' site if not found.
        """
        menu = cls.objects.filter(handle__exact=handle, site=site).first()
        if(
            menu is None and fall_back_to_default_site_menus and
            not site.is_default_site
        ):
            return cls.objects.filter(
                handle__exact=handle, site__is_default_site=True
            ).first()
        return menu

    def __str__(self):
        return '%s (%s)' % (self.title, self.handle)

    def clean(self, *args, **kwargs):
        # Raise validation error for unique_together constraint, as it's not
        # currently handled properly by wagtail
        clashes = FlatMenu.objects.filter(site=self.site, handle=self.handle)
        if self.pk:
            clashes = clashes.exclude(pk__exact=self.pk)
        if clashes.count():
            msg = _("Site and handle must create a unique combination. A menu "
                    "already exists with these same two values.")
            raise ValidationError({
                'site': [msg],
                'handle': [msg],
            })
        super(FlatMenu, self).clean(*args, **kwargs)

    panels = (
        MultiFieldPanel(
            heading=_("Settings"),
            children=(
                FieldPanel('title'),
                FieldPanel('site'),
                FieldPanel('handle'),
                FieldPanel('heading'),
            )
        ),
        InlinePanel('menu_items', label=_("menu items")),
        MultiFieldPanel(
            heading=_("Advanced settings"),
            children=(FieldPanel('max_levels'), FieldPanel('use_specific')),
            classname="collapsible collapsed",
        ),
    )


class MainMenuItem(Orderable, MenuItem):
    menu = ParentalKey('MainMenu', related_name="menu_items")
    allow_subnav = models.BooleanField(
        verbose_name=_("allow sub-menu for this item"),
        default=True,
        help_text=_(
            "NOTE: The sub-menu might not be displayed, even if checked. "
            "It depends on how the menu is used in this project's templates."
        )
    )


class FlatMenuItem(Orderable, MenuItem):
    menu = ParentalKey('FlatMenu', related_name="menu_items")
    allow_subnav = models.BooleanField(
        verbose_name=_("allow sub-menu for this item"),
        default=False,
        help_text=_(
            "NOTE: The sub-menu might not be displayed, even if checked. "
            "It depends on how the menu is used in this project's templates."
        )
    )<|MERGE_RESOLUTION|>--- conflicted
+++ resolved
@@ -1,21 +1,16 @@
 from __future__ import absolute_import, unicode_literals
 
-<<<<<<< HEAD
-from copy import deepcopy
+from collections import defaultdict
+from copy import copy
+
 from django import forms
 from django.db import models
 from django.core.exceptions import ValidationError
 from django.utils.encoding import python_2_unicode_compatible
-=======
-from collections import defaultdict
-from copy import copy
-
-from django.db import models
-from django.core.exceptions import ValidationError
 from django.utils.functional import cached_property
 from django.utils.safestring import mark_safe
->>>>>>> 5ac49648
 from django.utils.translation import ugettext_lazy as _
+
 from modelcluster.models import ClusterableModel
 from modelcluster.fields import ParentalKey
 
@@ -154,14 +149,11 @@
     @property
     def menu_text(self):
         return self.link_text or self.link_page.title
-<<<<<<< HEAD
-=======
 
     def relative_url(self, site=None):
         if self.link_page:
             return self.link_page.relative_url(site) + self.url_append
         return self.link_url + self.url_append
->>>>>>> 5ac49648
 
     def clean(self, *args, **kwargs):
         super(MenuItem, self).clean(*args, **kwargs)
@@ -199,15 +191,6 @@
     )
 
 
-<<<<<<< HEAD
-@python_2_unicode_compatible
-class MainMenu(ClusterableModel):
-    site = models.OneToOneField(
-        'wagtailcore.Site',
-        verbose_name=_('site'),
-        related_name="main_menu",
-        db_index=True, editable=False, on_delete=models.CASCADE
-=======
 class Menu(ClusterableModel):
 
     max_levels = 1
@@ -368,7 +351,6 @@
             "different <code>use_specific</code> value to the <code>"
             "{% main_menu %}</code> tag in your templates."
         ))
->>>>>>> 5ac49648
     )
 
     class Meta:
@@ -396,7 +378,6 @@
     )
 
 
-<<<<<<< HEAD
 class FlatMenuAdminForm(WagtailAdminModelForm):
     def __init__(self, *args, **kwargs):
         super(FlatMenuAdminForm, self).__init__(*args, **kwargs)
@@ -405,11 +386,7 @@
                 choices=app_settings.FLAT_MENUS_HANDLE_CHOICES)
 
 
-@python_2_unicode_compatible
-class FlatMenu(ClusterableModel):
-=======
 class FlatMenu(Menu):
->>>>>>> 5ac49648
     site = models.ForeignKey(
         'wagtailcore.Site',
         verbose_name=_('site'),
